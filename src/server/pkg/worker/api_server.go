--- conflicted
+++ resolved
@@ -6,11 +6,8 @@
 	"crypto/sha256"
 	"encoding/hex"
 	"fmt"
-<<<<<<< HEAD
+	"io"
 	"log"
-=======
-	"io"
->>>>>>> 443ee67a
 	"os"
 	"os/exec"
 	"path/filepath"
@@ -34,6 +31,11 @@
 	filesync "github.com/pachyderm/pachyderm/src/server/pkg/sync"
 )
 
+const (
+	// The maximum number of concurrent download/upload operations
+	concurrency = 100
+)
+
 // Input is a generic input object that can either be a pipeline input or
 // a job input.  It only defines the attributes that the worker cares about.
 type Input struct {
@@ -41,16 +43,6 @@
 	Lazy bool
 }
 
-<<<<<<< HEAD
-=======
-// Options are the options used to initialize a worker.
-type Options struct {
-	Transform  *pps.Transform
-	Inputs     []*Input
-	WorkerName string
-}
-
->>>>>>> 443ee67a
 // APIServer implements the worker API
 type APIServer struct {
 	sync.Mutex
@@ -62,6 +54,9 @@
 
 	// Information attached to log lines
 	logMsgTemplate pps.LogMessage
+
+	// The k8s pod name of this worker
+	workerName string
 }
 
 type taggedLogger struct {
@@ -70,7 +65,6 @@
 	marshaler *jsonpb.Marshaler
 }
 
-<<<<<<< HEAD
 func (a *APIServer) getTaggedLogger(req *ProcessRequest) *taggedLogger {
 	result := &taggedLogger{
 		template:  a.logMsgTemplate, // Copy struct
@@ -114,18 +108,8 @@
 }
 
 // NewPipelineAPIServer creates an APIServer for a given pipeline
-func NewPipelineAPIServer(pachClient *client.APIClient, pipelineInfo *pps.PipelineInfo) *APIServer {
+func NewPipelineAPIServer(pachClient *client.APIClient, pipelineInfo *pps.PipelineInfo, workerName string) *APIServer {
 	server := &APIServer{
-=======
-const (
-	// the number of files that can be downloaded/uploaded at the same time
-	parallelism = 100
-)
-
-// NewAPIServer creates an APIServer for a given pipeline
-func NewAPIServer(pachClient *client.APIClient, options *Options) *APIServer {
-	return &APIServer{
->>>>>>> 443ee67a
 		Mutex:      sync.Mutex{},
 		pachClient: pachClient,
 		transform:  pipelineInfo.Transform,
@@ -134,6 +118,7 @@
 			PipelineName: pipelineInfo.Pipeline.Name,
 			PipelineID:   pipelineInfo.ID,
 		},
+		workerName: workerName,
 	}
 	for _, input := range pipelineInfo.Inputs {
 		server.inputs = append(server.inputs, &Input{
@@ -145,13 +130,14 @@
 }
 
 // NewJobAPIServer creates an APIServer for a given pipeline
-func NewJobAPIServer(pachClient *client.APIClient, jobInfo *pps.JobInfo) *APIServer {
+func NewJobAPIServer(pachClient *client.APIClient, jobInfo *pps.JobInfo, workerName string) *APIServer {
 	server := &APIServer{
 		Mutex:          sync.Mutex{},
 		pachClient:     pachClient,
 		transform:      jobInfo.Transform,
 		inputs:         make([]*Input, 0, len(jobInfo.Inputs)),
 		logMsgTemplate: pps.LogMessage{},
+		workerName:     workerName,
 	}
 	for _, input := range jobInfo.Inputs {
 		server.inputs = append(server.inputs, &Input{
@@ -164,14 +150,8 @@
 
 func (a *APIServer) downloadData(ctx context.Context, data []*pfs.FileInfo) error {
 	for i, datum := range data {
-<<<<<<< HEAD
 		input := a.inputs[i]
-		path := filepath.Join(client.PPSInputPrefix, input.Name)
-		if err := filesync.Pull(ctx, a.pachClient, path, datum, input.Lazy); err != nil {
-=======
-		input := a.options.Inputs[i]
-		if err := filesync.Pull(ctx, a.pachClient, filepath.Join(client.PPSInputPrefix, input.Name), datum, input.Lazy, parallelism); err != nil {
->>>>>>> 443ee67a
+		if err := filesync.Pull(ctx, a.pachClient, filepath.Join(client.PPSInputPrefix, input.Name), datum, input.Lazy, concurrency); err != nil {
 			return err
 		}
 	}
@@ -221,7 +201,7 @@
 
 	// Upload all files in output directory
 	var g errgroup.Group
-	limiter := limit.New(parallelism)
+	limiter := limit.New(concurrency)
 	if err := filepath.Walk(client.PPSOutputPath, func(path string, info os.FileInfo, err error) error {
 		g.Go(func() (retErr error) {
 			limiter.Acquire()
@@ -299,7 +279,7 @@
 //
 // Most of the code is copied from os.RemoveAll().
 func (a *APIServer) cleanUpData() error {
-	path := filepath.Join(client.PPSHostPath, a.options.WorkerName)
+	path := filepath.Join(client.PPSHostPath, a.workerName)
 	// Otherwise, is this a directory we need to recurse into?
 	dir, serr := os.Lstat(path)
 	if serr != nil {
