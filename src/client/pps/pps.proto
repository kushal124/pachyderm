syntax = "proto3";
package pps;

import "google/protobuf/empty.proto";
import "google/protobuf/timestamp.proto";
import "google/protobuf/duration.proto";

import "gogoproto/gogo.proto";

import "client/pfs/pfs.proto";

option go_package = "pps";

message Secret {
  // Name must be the name of the secret in kubernetes.
  string name = 1;
  string mount_path = 2;
}

message Transform {
  string image = 1;
  repeated string cmd = 2;
  map<string, string> env = 3;
  repeated Secret secrets = 4;
  repeated string image_pull_secrets = 9;
  repeated string stdin = 5;
  repeated int64 accept_return_code = 6;
  bool debug = 7;
}

message Egress {
  string URL = 1;
}

message Job {
  string id = 1 [(gogoproto.customname) = "ID"];
}

enum JobState {
  JOB_STARTING = 0;
  JOB_RUNNING = 1;
  JOB_FAILURE = 2;
  JOB_SUCCESS = 3;
  JOB_KILLED = 4;
}

message Service {
  int32 internal_port = 1;
  int32 external_port = 2;
}

message AtomInput {
  string name = 1;
  string repo = 2;
  string branch = 3;
  string commit = 4;
  string glob = 5;
  bool lazy = 6;
  string from_commit = 7;
}

message Input {
  AtomInput atom = 1;
  repeated Input cross = 2;
  repeated Input union = 3;
}

message JobInput {
  string name = 4;
  pfs.Commit commit = 1;
  string glob = 2;
  bool lazy = 3;
}

message ParallelismSpec {
  reserved 1;

  // Starts the pipeline/job with a 'constant' workers, unless 'constant' is
  // zero. If 'constant' is zero (which is the zero value of ParallelismSpec),
  // then Pachyderm will choose the number of workers that is started,
  // (currently it chooses the number of workers in the cluster)
  uint64 constant = 2;

  // Starts the pipeline/job with number of workers equal to 'coefficient' * N,
  // where N is the number of nodes in the kubernetes cluster.
  //
  // For example, if each Kubernetes node has four CPUs, you might set
  // 'coefficient' to four, so that there are four Pachyderm workers per
  // Kubernetes node, and each Pachyderm worker gets one CPU. If you want to
  // reserve half the nodes in your cluster for other tasks, you might set
  // 'coefficient' to 0.5.
  double coefficient = 3;
}

message Datum {
  // This file's absolute path within its pfs repo.
  string path = 4;

  // This file's hash
  bytes hash = 5;
}

message WorkerStatus {
  string worker_id = 1 [(gogoproto.customname) = "WorkerID"];
  string job_id = 2 [(gogoproto.customname) = "JobID"];
  repeated pps.Datum data = 3;
  // Started is the time processing on the current datum began.
  google.protobuf.Timestamp started = 4;
}

// ResourceSpec describes the amount of resources that pipeline pods should
// request from kubernetes, for scheduling.
message ResourceSpec {
  // The number of CPUs each worker needs (partial values are allowed, and
  // encouraged)
  float cpu = 1;

  // The amount of memory, in bytes, each worker needs (in bytes, with allowed
  // SI suffixes (M, K, G, Mi, Ki, Gi, etc).
  string memory = 2;

  // The number of GPUs each worker needs.
  int64 gpu = 3;
}

message JobInfo {
  reserved 4;
  Job job = 1;
  Transform transform = 2;
  Pipeline pipeline = 3;
  uint64 pipeline_version = 13;
  ParallelismSpec parallelism_spec = 12;
  repeated JobInput inputs = 5;
  Egress egress = 15;
  Job parent_job = 6;
  google.protobuf.Timestamp started = 7;
  google.protobuf.Timestamp finished = 8;
  pfs.Commit output_commit = 9;
  JobState state = 10;
  Service service = 14;
  pfs.Repo output_repo = 18;
  string output_branch = 17;
  uint64 restart = 20;
  int64 data_processed = 22;
  int64 data_total = 23;
  repeated WorkerStatus worker_status = 24;
  ResourceSpec resource_spec = 25;
  Input input = 26;
  pfs.BranchInfo new_branch = 27;
  bool incremental = 28;
}

enum WorkerState {
  POD_RUNNING = 0;
  POD_SUCCESS = 1;
  POD_FAILED = 2;
}

message Worker {
  string name = 1;
  WorkerState state = 2;
}

message JobInfos {
  repeated JobInfo job_info = 1;
}

message Pipeline {
  string name = 1;
}

message PipelineInput {
  string name = 5;
  pfs.Repo repo = 1;
  string branch = 2;
  string glob = 3;
  bool lazy = 4;
  pfs.Commit from = 6;
}

enum PipelineState {
  // When the pipeline is not ready to be triggered by commits.
  // This happens when either 1) a pipeline has been created but not
  // yet picked up by a PPS server, or 2) the pipeline does not have
  // any inputs and is meant to be triggered manually
  PIPELINE_STARTING = 0;
  // After this pipeline is picked up by a pachd node.  This is the normal
  // state of a pipeline.
  PIPELINE_RUNNING = 1;
  // After some error caused runPipeline to exit, but before the
  // pipeline is re-run.  This is when the exponential backoff is
  // in effect.
  PIPELINE_RESTARTING = 2;
  // We have retried too many times and we have given up on this pipeline.
  PIPELINE_FAILURE = 3;
  // The pipeline has been explicitly paused by the user.
  PIPELINE_PAUSED = 4;
}

message PipelineInfo {
  reserved 3;
  Pipeline pipeline = 1;
  uint64 version = 11;
  Transform transform = 2;
  ParallelismSpec parallelism_spec = 10;
  repeated PipelineInput inputs = 4;
  Egress egress = 15;
  google.protobuf.Timestamp created_at = 6;
  PipelineState state = 7;
  string recent_error = 8;
  map<int32, int32> job_counts = 9;
  string output_branch = 16;
  google.protobuf.Duration scale_down_threshold = 18;
  ResourceSpec resource_spec = 19;
  Input input = 20;
  string description = 21;
  bool incremental = 22;
<<<<<<< HEAD
  string salt = 23;
=======
  string cache_size = 23;
>>>>>>> 8cf4d266
}

message PipelineInfos {
  repeated PipelineInfo pipeline_info = 1;
}

message CreateJobRequest {
  reserved 3;
  Transform transform = 1;
  Pipeline pipeline = 2;
  uint64 pipeline_version = 10;
  ParallelismSpec parallelism_spec = 7;
  repeated JobInput inputs = 4;
  Egress egress = 9;
  // When service is defined, we create a long running job
  // by using a k8s RC and Service instead of a k8s Job
  Service service = 8;
  pfs.Repo output_repo = 12;
  string output_branch = 11;
  Job parent_job = 13;
  ResourceSpec resource_spec = 14;
  Input input = 15;
  pfs.BranchInfo new_branch = 16;
  bool incremental = 17;
}

message InspectJobRequest {
  Job job = 1;
  bool block_state = 2; // block until state is either JOB_STATE_FAILURE or JOB_STATE_SUCCESS
}

message ListJobRequest {
  Pipeline pipeline = 1; // nil means all pipelines
  repeated pfs.Commit input_commit = 2; // nil means all inputs
}

message DeleteJobRequest {
  Job job = 1;
}

message StopJobRequest {
  Job job = 1;
}

message GetLogsRequest {
  // The pipeline from which we want to get logs (required if the job in 'job'
  // was created as part of a pipeline. To get logs from a non-orphan job
  // without the pipeline that created it, you need to use ElasticSearch).
  Pipeline pipeline = 2;

  // The job from which we want to get logs.
  Job job = 1;

  // Names of input files from which we want processing logs. This may contain
  // multiple files, to query pipelines that contain multiple inputs. Each
  // filter may be an absolute path of a file within a pps repo, or it may be
  // a hash for that file (to search for files at specific versions)
  repeated string data_filters = 3;
}

// LogMessage is a log line from a PPS worker, annotated with metadata
// indicating when and why the line was logged.
message LogMessage {
  // The job and pipeline for which a PFS file is being processed (if the job
  // is an orphan job, pipeline name and ID will be unset)
  string pipeline_name = 1;
  string job_id = 3 [(gogoproto.customname) = "JobID"];
  string worker_id = 7 [(gogoproto.customname) = "WorkerID"];

  // The PFS files being processed (one per pipeline/job input)
  repeated Datum data = 4;

  // User is true if log message comes from the users code.
  bool user = 8;

  // The message logged, and the time at which it was logged
  google.protobuf.Timestamp ts = 5;
  string message = 6;
}

message RestartDatumRequest {
  Job job = 1;
  repeated string data_filters = 2;
}

message CreatePipelineRequest {
  reserved 3;
  Pipeline pipeline = 1;
  Transform transform = 2;
  ParallelismSpec parallelism_spec = 7;
  repeated PipelineInput inputs = 4;
  Egress egress = 9;
  bool update = 5;
  string output_branch = 10;
  google.protobuf.Duration scale_down_threshold = 11;
  ResourceSpec resource_spec = 12;
  Input input = 13;
  string description = 14;
  bool incremental = 15;
<<<<<<< HEAD
  // Reprocess forces the pipeline to reprocess all datums.
  // It only has meaning if Update is true
  bool reprocess = 16;
=======
  string cache_size = 16;
>>>>>>> 8cf4d266
}

message InspectPipelineRequest {
  Pipeline pipeline = 1;
}

message ListPipelineRequest {
}

message DeletePipelineRequest {
  Pipeline pipeline = 1;
  bool delete_jobs = 2;
  bool delete_repo = 3;
  bool all = 4;
}

message StartPipelineRequest {
  Pipeline pipeline = 1;
}

message StopPipelineRequest {
  Pipeline pipeline = 1;
}

message RerunPipelineRequest {
  Pipeline pipeline = 1;
  repeated pfs.Commit exclude = 2;
  repeated pfs.Commit include = 3;
}

message GarbageCollectRequest {}
message GarbageCollectResponse {}

service API {
  rpc CreateJob(CreateJobRequest) returns (Job) {}
  rpc InspectJob(InspectJobRequest) returns (JobInfo) {}
  rpc ListJob(ListJobRequest) returns (JobInfos) {}
  rpc DeleteJob(DeleteJobRequest) returns (google.protobuf.Empty) {}
  rpc StopJob(StopJobRequest) returns (google.protobuf.Empty) {}
  rpc RestartDatum(RestartDatumRequest) returns (google.protobuf.Empty) {}

  rpc CreatePipeline(CreatePipelineRequest) returns (google.protobuf.Empty) {}
  rpc InspectPipeline(InspectPipelineRequest) returns (PipelineInfo) {}
  rpc ListPipeline(ListPipelineRequest) returns (PipelineInfos) {}
  rpc DeletePipeline(DeletePipelineRequest) returns (google.protobuf.Empty) {}
  rpc StartPipeline(StartPipelineRequest) returns (google.protobuf.Empty) {}
  rpc StopPipeline(StopPipelineRequest) returns (google.protobuf.Empty) {}
  rpc RerunPipeline(RerunPipelineRequest) returns (google.protobuf.Empty) {}

  // DeleteAll deletes everything
  rpc DeleteAll(google.protobuf.Empty) returns (google.protobuf.Empty) {}
  rpc GetLogs(GetLogsRequest) returns (stream LogMessage) {}

  // Garbage collection
  rpc GarbageCollect(GarbageCollectRequest) returns (GarbageCollectResponse) {}
}<|MERGE_RESOLUTION|>--- conflicted
+++ resolved
@@ -215,11 +215,8 @@
   Input input = 20;
   string description = 21;
   bool incremental = 22;
-<<<<<<< HEAD
-  string salt = 23;
-=======
   string cache_size = 23;
->>>>>>> 8cf4d266
+  string salt = 24;
 }
 
 message PipelineInfos {
@@ -319,13 +316,10 @@
   Input input = 13;
   string description = 14;
   bool incremental = 15;
-<<<<<<< HEAD
+  string cache_size = 16;
   // Reprocess forces the pipeline to reprocess all datums.
   // It only has meaning if Update is true
-  bool reprocess = 16;
-=======
-  string cache_size = 16;
->>>>>>> 8cf4d266
+  bool reprocess = 17;
 }
 
 message InspectPipelineRequest {
